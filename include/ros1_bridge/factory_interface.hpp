--- conflicted
+++ resolved
@@ -121,8 +121,6 @@
   virtual
   void
   convert_2_to_1(const void * ros2_msg, void * ros1_msg) const = 0;
-<<<<<<< HEAD
-=======
 
   virtual
   bool convert_2_to_1_generic(
@@ -137,19 +135,14 @@
   virtual const char * get_ros1_md5sum() const = 0;
   virtual const char * get_ros1_data_type() const = 0;
   virtual const char * get_ros1_message_definition() const = 0;
->>>>>>> 3d5328dc
 };
 
 class ServiceFactoryInterface
 {
 public:
   virtual ServiceBridge1to2 service_bridge_1_to_2(
-<<<<<<< HEAD
-    ros::NodeHandle &, rclcpp::Node::SharedPtr, const std::string &,
-    bool custom_callback_group = false) = 0;
-=======
-    ros::NodeHandle &, rclcpp::Node::SharedPtr, const std::string &, int) = 0;
->>>>>>> 3d5328dc
+    ros::NodeHandle &, rclcpp::Node::SharedPtr, const std::string &, 
+    bool custom_callback_group = false, int) = 0;
 
   virtual ServiceBridge2to1 service_bridge_2_to_1(
     ros::NodeHandle &, rclcpp::Node::SharedPtr, const std::string &,
