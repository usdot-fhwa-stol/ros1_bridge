--- conflicted
+++ resolved
@@ -357,11 +357,7 @@
       if (factory) {
         try {
           service_bridges_1_to_2[name] = factory->service_bridge_1_to_2(
-<<<<<<< HEAD
-            ros1_node, ros2_node, name, multi_threads);
-=======
-            ros1_node, ros2_node, name, service_execution_timeout);
->>>>>>> 3d5328dc
+            ros1_node, ros2_node, name, multi_threads, service_execution_timeout);
           printf("Created 1 to 2 bridge for service %s\n", name.data());
         } catch (std::runtime_error & e) {
           fprintf(stderr, "Failed to created a bridge: %s\n", e.what());
