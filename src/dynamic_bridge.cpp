// Copyright 2015 Open Source Robotics Foundation, Inc.
//
// Licensed under the Apache License, Version 2.0 (the "License");
// you may not use this file except in compliance with the License.
// You may obtain a copy of the License at
//
//     http://www.apache.org/licenses/LICENSE-2.0
//
// Unless required by applicable law or agreed to in writing, software
// distributed under the License is distributed on an "AS IS" BASIS,
// WITHOUT WARRANTIES OR CONDITIONS OF ANY KIND, either express or implied.
// See the License for the specific language governing permissions and
// limitations under the License.

#include <cstring>
#include <map>
#include <memory>
#include <set>
#include <string>
#include <utility>
#include <vector>
<<<<<<< HEAD
#include <unordered_set>
=======
#include <boost/algorithm/string/predicate.hpp>   // NOLINT
>>>>>>> 8f1b7e90

// include ROS 1
#ifdef __clang__
# pragma clang diagnostic push
# pragma clang diagnostic ignored "-Wunused-parameter"
#endif
#include "ros/callback_queue.h"
#include "ros/ros.h"
#ifdef __clang__
# pragma clang diagnostic pop
#endif
#include "ros/this_node.h"
#include "ros/header.h"
#include "ros/service_manager.h"
#include "ros/transport/transport_tcp.h"

// include ROS 2
#include "rclcpp/rclcpp.hpp"
#include "rcpputils/scope_exit.hpp"

#include "ros1_bridge/bridge.hpp"
<<<<<<< HEAD
#include "parameter_bridge_helper.hpp"
=======
#include "ros1_bridge/action_factory.hpp"

>>>>>>> 8f1b7e90

std::mutex g_bridge_mutex;

struct Bridge1to2HandlesAndMessageTypes
{
  ros1_bridge::Bridge1to2Handles bridge_handles;
  std::string ros1_type_name;
  std::string ros2_type_name;
};

struct Bridge2to1HandlesAndMessageTypes
{
  ros1_bridge::Bridge2to1Handles bridge_handles;
  std::string ros1_type_name;
  std::string ros2_type_name;
};

bool find_command_option(const std::vector<std::string> & args, const std::string & option)
{
  return std::find(args.begin(), args.end(), option) != args.end();
}

bool get_flag_option(const std::vector<std::string> & args, const std::string & option)
{
  auto it = std::find(args.begin(), args.end(), option);
  return it != args.end();
}

bool parse_command_options(
  int argc, char ** argv, bool & output_topic_introspection,
  bool & bridge_all_1to2_topics, bool & bridge_all_2to1_topics,
  bool & multi_threads)
{
  std::vector<std::string> args(argv, argv + argc);

  if (find_command_option(args, "-h") || find_command_option(args, "--help")) {
    std::stringstream ss;
    ss << "Usage:" << std::endl;
    ss << " -h, --help: This message." << std::endl;
    ss << " --show-introspection: Print output of introspection of both sides of the bridge.";
    ss << std::endl;
    ss << " --print-pairs: Print a list of the supported ROS 2 <=> ROS 1 conversion pairs.";
    ss << std::endl;
    ss << " --bridge-all-topics: Bridge all topics in both directions, whether or not there is ";
    ss << "a matching subscriber." << std::endl;
    ss << " --bridge-all-1to2-topics: Bridge all ROS 1 topics to ROS 2, whether or not there is ";
    ss << "a matching subscriber." << std::endl;
    ss << " --bridge-all-2to1-topics: Bridge all ROS 2 topics to ROS 1, whether or not there is ";
    ss << "a matching subscriber." << std::endl;
    ss << " --multi-threads: Bridge with multiple threads for spinner of ROS 1 and ROS 2.";
    ss << std::endl;
    std::cout << ss.str();
    return false;
  }

  if (get_flag_option(args, "--print-pairs")) {
    auto mappings_2to1 = ros1_bridge::get_all_message_mappings_2to1();
    if (mappings_2to1.size() > 0) {
      printf("Supported ROS 2 <=> ROS 1 message type conversion pairs:\n");
      for (auto & pair : mappings_2to1) {
        printf("  - '%s' (ROS 2) <=> '%s' (ROS 1)\n", pair.first.c_str(), pair.second.c_str());
      }
    } else {
      printf("No message type conversion pairs supported.\n");
    }
    mappings_2to1 = ros1_bridge::get_all_service_mappings_2to1();
    if (mappings_2to1.size() > 0) {
      printf("Supported ROS 2 <=> ROS 1 service type conversion pairs:\n");
      for (auto & pair : mappings_2to1) {
        printf("  - '%s' (ROS 2) <=> '%s' (ROS 1)\n", pair.first.c_str(), pair.second.c_str());
      }
    } else {
      printf("No service type conversion pairs supported.\n");
    }
    mappings_2to1 = ros1_bridge::get_all_action_mappings_2to1();
    if (mappings_2to1.size() > 0) {
      printf("Supported ROS 2 <=> ROS 1 action type conversion pairs:\n");
      for (auto & pair : mappings_2to1) {
        printf("  - '%s' (ROS 2) <=> '%s' (ROS 1)\n", pair.first.c_str(), pair.second.c_str());
      }
    } else {
      printf("No action type conversion pairs supported.\n");
    }
    return false;
  }

  output_topic_introspection = get_flag_option(args, "--show-introspection");

  bool bridge_all_topics = get_flag_option(args, "--bridge-all-topics");
  bridge_all_1to2_topics = bridge_all_topics || get_flag_option(args, "--bridge-all-1to2-topics");
  bridge_all_2to1_topics = bridge_all_topics || get_flag_option(args, "--bridge-all-2to1-topics");
  multi_threads = get_flag_option(args, "--multi-threads");

  return true;
}

void update_bridge(
  ros::NodeHandle & ros1_node,
  rclcpp::Node::SharedPtr ros2_node,
  const std::map<std::string, std::string> & ros1_publishers,
  const std::map<std::string, std::string> & ros1_subscribers,
  const std::map<std::string, std::string> & ros2_publishers,
  const std::map<std::string, std::string> & ros2_subscribers,
  const std::map<std::string, std::map<std::string, std::string>> & ros1_services,
  const std::map<std::string, std::map<std::string, std::string>> & ros2_services,
  const std::map<std::string, std::map<std::string, std::string>> & ros1_action_servers,
  const std::map<std::string, std::map<std::string, std::string>> & ros2_action_servers,
  std::map<std::string, Bridge1to2HandlesAndMessageTypes> & bridges_1to2,
  std::map<std::string, Bridge2to1HandlesAndMessageTypes> & bridges_2to1,
  std::map<std::string, ros1_bridge::ServiceBridge1to2> & service_bridges_1_to_2,
  std::map<std::string, ros1_bridge::ServiceBridge2to1> & service_bridges_2_to_1,
<<<<<<< HEAD
  const std::unordered_set<std::string> & parameter_reserved_connections,
  bool bridge_all_1to2_topics, bool bridge_all_2to1_topics,
  bool multi_threads = false)
=======
  std::map<std::string,
  std::unique_ptr<ros1_bridge::ActionFactoryInterface>> & action_bridges_1_to_2,
  std::map<std::string,
  std::unique_ptr<ros1_bridge::ActionFactoryInterface>> & action_bridges_2_to_1,
  bool bridge_all_1to2_topics, bool bridge_all_2to1_topics)
>>>>>>> 8f1b7e90
{
  std::lock_guard<std::mutex> lock(g_bridge_mutex);

  // create 1to2 bridges
  for (auto ros1_publisher : ros1_publishers) {
    // identify topics available as ROS 1 publishers as well as ROS 2 subscribers
    auto topic_name = ros1_publisher.first;
    std::string ros1_type_name = ros1_publisher.second;
    std::string ros2_type_name;

    auto ros2_subscriber = ros2_subscribers.find(topic_name);
    if (ros2_subscriber == ros2_subscribers.end()) {
      if (!bridge_all_1to2_topics) {
        continue;
      }
      // update the ROS 2 type name to be that of the anticipated bridged type
      // TODO(dhood): support non 1-1 "bridge-all" mappings
      bool mapping_found = ros1_bridge::get_1to2_mapping(ros1_type_name, ros2_type_name);
      if (!mapping_found) {
        // printf("No known mapping for ROS 1 type '%s'\n", ros1_type_name.c_str());
        continue;
      }
      // printf("topic name '%s' has ROS 2 publishers\n", topic_name.c_str());
    } else {
      ros2_type_name = ros2_subscriber->second;
      // printf("topic name '%s' has ROS 1 publishers and ROS 2 subscribers\n", topic_name.c_str());
    }

    // check if 1to2 bridge for the topic exists
    if (bridges_1to2.find(topic_name) != bridges_1to2.end()) {
      auto bridge = bridges_1to2.find(topic_name)->second;
      if (bridge.ros1_type_name == ros1_type_name && bridge.ros2_type_name == ros2_type_name) {
        // skip if bridge with correct types is already in place
        continue;
      }
      // remove existing bridge with previous types
      bridges_1to2.erase(topic_name);
      printf("replace 1to2 bridge for topic '%s'\n", topic_name.c_str());
    }

    Bridge1to2HandlesAndMessageTypes bridge;
    bridge.ros1_type_name = ros1_type_name;
    bridge.ros2_type_name = ros2_type_name;

    auto ros2_publisher_qos = rclcpp::QoS(rclcpp::KeepLast(10));
    if (topic_name == "/tf_static") {
      ros2_publisher_qos.keep_all();
      ros2_publisher_qos.transient_local();
    }
    else if (topic_name == "/rosout")
    {
      ros2_publisher_qos = rclcpp::RosoutQoS();
    }
    try {
      bridge.bridge_handles = ros1_bridge::create_bridge_from_1_to_2(
        ros1_node, ros2_node,
        bridge.ros1_type_name, topic_name, 10,
        bridge.ros2_type_name, topic_name, ros2_publisher_qos);
    } catch (std::runtime_error & e) {
      fprintf(
        stderr,
        "failed to create 1to2 bridge for topic '%s' "
        "with ROS 1 type '%s' and ROS 2 type '%s': %s\n",
        topic_name.c_str(), bridge.ros1_type_name.c_str(), bridge.ros2_type_name.c_str(), e.what());
      if (std::string(e.what()).find("No template specialization") != std::string::npos) {
        fprintf(stderr, "check the list of supported pairs with the `--print-pairs` option\n");
      }
      continue;
    }

    bridges_1to2[topic_name] = bridge;
    printf(
      "created 1to2 bridge for topic '%s' with ROS 1 type '%s' and ROS 2 type '%s'\n",
      topic_name.c_str(), bridge.ros1_type_name.c_str(), bridge.ros2_type_name.c_str());
  }

  // create 2to1 bridges
  for (auto ros2_publisher : ros2_publishers) {
    // identify topics available as ROS 1 subscribers as well as ROS 2 publishers
    auto topic_name = ros2_publisher.first;
    std::string ros2_type_name = ros2_publisher.second;
    std::string ros1_type_name;

    auto ros1_subscriber = ros1_subscribers.find(topic_name);
    if (ros1_subscriber == ros1_subscribers.end()) {
      if (!bridge_all_2to1_topics) {
        continue;
      }
      // update the ROS 1 type name to be that of the anticipated bridged type
      // TODO(dhood): support non 1-1 "bridge-all" mappings
      bool mapping_found = ros1_bridge::get_2to1_mapping(ros2_type_name, ros1_type_name);
      if (!mapping_found) {
        // printf("No known mapping for ROS 2 type '%s'\n", ros2_type_name.c_str());
        continue;
      }
      // printf("topic name '%s' has ROS 2 publishers\n", topic_name.c_str());
    } else {
      ros1_type_name = ros1_subscriber->second;
      // printf("topic name '%s' has ROS 1 subscribers and ROS 2 publishers\n", topic_name.c_str());
    }

    // check if 2to1 bridge for the topic exists
    if (bridges_2to1.find(topic_name) != bridges_2to1.end()) {
      auto bridge = bridges_2to1.find(topic_name)->second;
      if ((bridge.ros1_type_name == ros1_type_name || bridge.ros1_type_name == "") &&
        bridge.ros2_type_name == ros2_type_name)
      {
        // skip if bridge with correct types is already in place
        continue;
      }
      // remove existing bridge with previous types
      bridges_2to1.erase(topic_name);
      printf("replace 2to1 bridge for topic '%s'\n", topic_name.c_str());
    }

    Bridge2to1HandlesAndMessageTypes bridge;
    bridge.ros1_type_name = ros1_type_name;
    bridge.ros2_type_name = ros2_type_name;

    try {
      bridge.bridge_handles = ros1_bridge::create_bridge_from_2_to_1(
        ros2_node, ros1_node,
        bridge.ros2_type_name, topic_name, 10,
        bridge.ros1_type_name, topic_name, 10,
        nullptr,
        multi_threads);
    } catch (std::runtime_error & e) {
      fprintf(
        stderr,
        "failed to create 2to1 bridge for topic '%s' "
        "with ROS 2 type '%s' and ROS 1 type '%s': %s\n",
        topic_name.c_str(), bridge.ros2_type_name.c_str(), bridge.ros1_type_name.c_str(), e.what());
      if (std::string(e.what()).find("No template specialization") != std::string::npos) {
        fprintf(stderr, "check the list of supported pairs with the `--print-pairs` option\n");
      }
      continue;
    }

    bridges_2to1[topic_name] = bridge;
    printf(
      "created 2to1 bridge for topic '%s' with ROS 2 type '%s' and ROS 1 type '%s'\n",
      topic_name.c_str(), bridge.ros2_type_name.c_str(), bridge.ros1_type_name.c_str());
  }

  // remove obsolete bridges
  std::vector<std::string> to_be_removed_1to2;
  for (auto it : bridges_1to2) {
    std::string topic_name = it.first;
    if (
      parameter_reserved_connections.find(topic_name) == parameter_reserved_connections.end() // This topic is allowed to be removed
      && (ros1_publishers.find(topic_name) == ros1_publishers.end() ||
        (!bridge_all_1to2_topics && ros2_subscribers.find(topic_name) == ros2_subscribers.end())))
    {
      to_be_removed_1to2.push_back(topic_name);
    }
  }
  for (auto topic_name : to_be_removed_1to2) {
    bridges_1to2.erase(topic_name);
    printf("removed 1to2 bridge for topic '%s'\n", topic_name.c_str());
  }

  std::vector<std::string> to_be_removed_2to1;
  for (auto it : bridges_2to1) {
    std::string topic_name = it.first;
    if (
      parameter_reserved_connections.find(topic_name) == parameter_reserved_connections.end() // This topic is allowed to be removed
      && ((!bridge_all_2to1_topics && ros1_subscribers.find(topic_name) == ros1_subscribers.end()) ||
        ros2_publishers.find(topic_name) == ros2_publishers.end()))
    {
      to_be_removed_2to1.push_back(topic_name);
    }
  }
  for (auto topic_name : to_be_removed_2to1) {
    bridges_2to1.erase(topic_name);
    printf("removed 2to1 bridge for topic '%s'\n", topic_name.c_str());
  }

  // create bridges for ros1 services
  for (auto & service : ros1_services) {
    auto & name = service.first;
    auto & details = service.second;
    if (
      service_bridges_2_to_1.find(name) == service_bridges_2_to_1.end() &&
      service_bridges_1_to_2.find(name) == service_bridges_1_to_2.end())
    {
      auto factory = ros1_bridge::get_service_factory(
        "ros1", details.at("package"), details.at("name"));
      if (factory) {
        try {
          service_bridges_2_to_1[name] = factory->service_bridge_2_to_1(
            ros1_node, ros2_node, name, multi_threads);
          printf("Created 2 to 1 bridge for service %s\n", name.data());
        } catch (std::runtime_error & e) {
          fprintf(stderr, "Failed to created a bridge: %s\n", e.what());
        }
      }
    }
  }

  int service_execution_timeout{5};
  ros1_node.getParamCached(
    "ros1_bridge/dynamic_bridge/service_execution_timeout", service_execution_timeout);

  // create bridges for ros2 services
  for (auto & service : ros2_services) {
    auto & name = service.first;
    auto & details = service.second;
    if (
      service_bridges_1_to_2.find(name) == service_bridges_1_to_2.end() &&
      service_bridges_2_to_1.find(name) == service_bridges_2_to_1.end())
    {
      auto factory = ros1_bridge::get_service_factory(
        "ros2", details.at("package"), details.at("name"));
      if (factory) {
        try {
          service_bridges_1_to_2[name] = factory->service_bridge_1_to_2(
            ros1_node, ros2_node, name, service_execution_timeout, multi_threads);
          printf("Created 1 to 2 bridge for service %s\n", name.data());
        } catch (std::runtime_error & e) {
          fprintf(stderr, "Failed to created a bridge: %s\n", e.what());
        }
      }
    }
  }

  // remove obsolete ros1 services
  for (auto it = service_bridges_2_to_1.begin(); it != service_bridges_2_to_1.end(); ) {
    if (parameter_reserved_connections.find(it->first) == parameter_reserved_connections.end() // This topic is allowed to be removed
       && ros1_services.find(it->first) == ros1_services.end()) {

      printf("Removed 2 to 1 bridge for service %s\n", it->first.data());
      try {
        it = service_bridges_2_to_1.erase(it);
      } catch (std::runtime_error & e) {
        fprintf(stderr, "There was an error while removing 2 to 1 bridge: %s\n", e.what());
      }
    } else {
      ++it;
    }
  }

  // remove obsolete ros2 services
  for (auto it = service_bridges_1_to_2.begin(); it != service_bridges_1_to_2.end(); ) {
    if (parameter_reserved_connections.find(it->first) == parameter_reserved_connections.end() // This topic is allowed to be removed
        && ros2_services.find(it->first) == ros2_services.end()) {
      printf("Removed 1 to 2 bridge for service %s\n", it->first.data());
      try {
        it->second.server.shutdown();
        it = service_bridges_1_to_2.erase(it);
      } catch (std::runtime_error & e) {
        fprintf(stderr, "There was an error while removing 1 to 2 bridge: %s\n", e.what());
      }
    } else {
      ++it;
    }
  }

  // create bridges for ros1 actions
  for (auto & ros1_action : ros1_action_servers) {
    auto & name = ros1_action.first;
    auto & details = ros1_action.second;
    if (
      action_bridges_1_to_2.find(name) == action_bridges_1_to_2.end() &&
      action_bridges_2_to_1.find(name) == action_bridges_2_to_1.end())
    {
      auto factory = ros1_bridge::get_action_factory(
        "ros1", details.at("package"), details.at("type"));
      if (factory) {
        try {
          factory->create_server_client(ros1_node, ros2_node, name);
          action_bridges_2_to_1[name] = std::move(factory);
          printf("Created 2 to 1 bridge for action %s\n", name.data());
        } catch (std::runtime_error & e) {
          fprintf(stderr, "Failed to created a bridge: %s\n", e.what());
        }
      }
    }
  }

  // create bridges for ros2 actions
  for (auto & ros2_action : ros2_action_servers) {
    auto & name = ros2_action.first;
    auto & details = ros2_action.second;
    if (
      action_bridges_1_to_2.find(name) == action_bridges_1_to_2.end() &&
      action_bridges_2_to_1.find(name) == action_bridges_2_to_1.end())
    {
      auto factory = ros1_bridge::get_action_factory(
        "ros2", details.at("package"), details.at("type"));
      if (factory) {
        try {
          factory->create_server_client(ros1_node, ros2_node, name);
          action_bridges_1_to_2[name] = std::move(factory);
          printf("Created 1 to 2 bridge for action %s\n", name.data());
        } catch (std::runtime_error & e) {
          fprintf(stderr, "Failed to created a bridge: %s\n", e.what());
        }
      }
    }
  }

  // remove obsolete ros1 actions
  for (auto it = action_bridges_2_to_1.begin(); it != action_bridges_2_to_1.end(); ) {
    if (ros1_action_servers.find(it->first) == ros1_action_servers.end()) {
      printf("Removed 2 to 1 bridge for action %s\n", it->first.data());
      try {
        it->second->shutdown();
        it->second.reset();
        it = action_bridges_2_to_1.erase(it);
      } catch (std::runtime_error & e) {
        fprintf(stderr, "There was an error while removing 2 to 1 bridge: %s\n", e.what());
      }
    } else {
      ++it;
    }
  }

  // remove obsolete ros2 actions
  for (auto it = action_bridges_1_to_2.begin(); it != action_bridges_1_to_2.end(); ) {
    if (ros2_action_servers.find(it->first) == ros2_action_servers.end()) {
      printf("Removed 1 to 2 bridge for action %s\n", it->first.data());
      try {
        // it->second.server.shutdown();
        it->second->shutdown();
        it->second.reset();
        it = action_bridges_1_to_2.erase(it);
      } catch (std::runtime_error & e) {
        fprintf(stderr, "There was an error while removing 1 to 2 bridge: %s\n", e.what());
      }
    } else {
      ++it;
    }
  }
}

void get_ros1_service_info(
  const std::string name, std::map<std::string, std::map<std::string, std::string>> & ros1_services)
{
  // NOTE(rkozik):
  // I tried to use Connection class but could not make it work
  // auto callback = [](const ros::ConnectionPtr&, const ros::Header&)
  //                 { printf("Callback\n"); return true; };
  // ros::HeaderReceivedFunc f(callback);
  // ros::ConnectionPtr connection(new ros::Connection);
  // connection->initialize(transport, false, ros::HeaderReceivedFunc());
  ros::ServiceManager manager;
  std::string host;
  std::uint32_t port;
  if (!manager.lookupService(name, host, port)) {
    fprintf(stderr, "Failed to look up %s\n", name.data());
    return;
  }
  ros::TransportTCPPtr transport(new ros::TransportTCP(nullptr, ros::TransportTCP::SYNCHRONOUS));
  auto transport_exit = rcpputils::make_scope_exit(
    [transport]() {
      transport->close();
    });
  if (!transport->connect(host, port)) {
    fprintf(stderr, "Failed to connect to %s (%s:%d)\n", name.data(), host.data(), port);
    return;
  }
  ros::M_string header_out;
  header_out["probe"] = "1";
  header_out["md5sum"] = "*";
  header_out["service"] = name;
  header_out["callerid"] = ros::this_node::getName();
  boost::shared_array<uint8_t> buffer;
  uint32_t len;
  ros::Header::write(header_out, buffer, len);
  std::vector<uint8_t> message(len + 4);
  std::memcpy(&message[0], &len, 4);
  std::memcpy(&message[4], buffer.get(), len);
  transport->write(message.data(), message.size());
  uint32_t length;
  auto read = transport->read(reinterpret_cast<uint8_t *>(&length), 4);
  if (read != 4) {
    fprintf(stderr, "Failed to read a response from a service server\n");
    return;
  }
  std::vector<uint8_t> response(length);
  read = transport->read(response.data(), length);
  if (read < 0 || static_cast<uint32_t>(read) != length) {
    fprintf(stderr, "Failed to read a response from a service server\n");
    return;
  }
  std::string key = name;
  ros1_services[key] = std::map<std::string, std::string>();
  ros::Header header_in;
  std::string error;
  auto success = header_in.parse(response.data(), length, error);
  if (!success) {
    fprintf(stderr, "%s\n", error.data());
    return;
  }
  for (std::string field : {"type"}) {
    std::string value;
    auto success = header_in.getValue(field, value);
    if (!success) {
      fprintf(stderr, "Failed to read '%s' from a header for '%s'\n", field.data(), key.c_str());
      ros1_services.erase(key);
      return;
    }
    ros1_services[key][field] = value;
  }
  std::string t = ros1_services[key]["type"];
  ros1_services[key]["package"] = std::string(t.begin(), t.begin() + t.find("/"));
  ros1_services[key]["name"] = std::string(t.begin() + t.find("/") + 1, t.end());
}

inline bool is_action_topic(
  std::map<std::string, std::map<std::string, std::string>> & actions,
  std::map<std::string, uint8_t> & action_nums, const bool is_action_type,
  const std::string topic_name, const std::string topic_name_ends_with,
  const std::string type, const std::string type_ends_with, bool is_ros2 = false)
{
  // check if the topic name and topic types are as expected
  if (boost::algorithm::ends_with(topic_name.c_str(), topic_name_ends_with.c_str()) &&
    boost::algorithm::ends_with(type.c_str(), type_ends_with.c_str()))
  {
    // extract action name from topic name
    std::string name = topic_name.substr(0, topic_name.find(topic_name_ends_with.c_str()));
    if (actions.find(name) == actions.end()) {
      actions[name]["package"] = "";
      actions[name]["type"] = "";
      action_nums[name] = 0;
    }

    // e.g.: topic type of '/fibonacci/goal' is 'actionlib_tutorials/FibonacciActionGoal'
    // Thus, package name is action type is 'actionlib_tutorials' and
    // action type is 'Fibonacci'
    if (!type.empty() && is_action_type) {
      std::string pkg_name = type.substr(0, type.find("/"));
      std::string action_type =
        type.substr(
        type.find_last_of("/") + 1,
        type.length() - (type.find_last_of("/") + type_ends_with.length() + 1));
      actions[name]["package"] = pkg_name;
      if (is_ros2) {
        actions[name]["type"] = "action/" + action_type;
      } else {
        actions[name]["type"] = action_type;
      }
    }

    action_nums[name] += 1;

    return true;
  }
  return false;
}

// if topics 'goal' with type 'ActionGoal' and 'cancel' with type 'GoalID' are pubs, then it is an
// action client
// equivalent ROS2 action pkg and type can be retrieved from get_mappings.cpp
void get_active_ros1_actions(
  std::map<std::string, std::string> publishers,
  std::map<std::string, std::string> subscribers,
  std::map<std::string, std::map<std::string, std::string>> & active_ros1_action_servers,
  std::map<std::string, std::map<std::string, std::string>> & active_ros1_action_clients)
{
  // check if the topics end with 'goal', 'result', 'cancel', 'status'

  // find topics that end with goal and cancel, find corresponding result, status and feedback
  // in the other map
  std::map<std::string, std::string>::iterator it;
  std::map<std::string, uint8_t>::iterator it_num;
  // store count of pubs and subs for each action
  std::map<std::string, uint8_t> action_server_nums, action_client_nums;

  for (it = publishers.begin(); it != publishers.end(); it++) {
    // check for action client
    if (
      is_action_topic(
        active_ros1_action_clients, action_client_nums, false,
        it->first.c_str(), "/cancel", it->second.c_str(), "/GoalID"))
    {
      continue;
    } else if (   // NOLINT
      is_action_topic(
        active_ros1_action_clients, action_client_nums, true,
        it->first.c_str(), "/goal", it->second.c_str(), "ActionGoal"))
    {
      continue;
    } else if (   // NOLINT // check for action server
      is_action_topic(
        active_ros1_action_servers, action_server_nums, true,
        it->first.c_str(), "/feedback", it->second.c_str(),
        "ActionFeedback"))
    {
      continue;
    }
    if (
      is_action_topic(
        active_ros1_action_servers, action_server_nums, false,
        it->first.c_str(), "/result", it->second.c_str(), "ActionResult"))
    {
      continue;
    } else if (   // NOLINT
      is_action_topic(
        active_ros1_action_servers, action_server_nums, false,
        it->first.c_str(), "/status", it->second.c_str(),
        "GoalStatusArray"))
    {
      continue;
    }
  }

  // subscribers do not report their types, but use it to confirm action
  for (it = subscribers.begin(); it != subscribers.end(); it++) {
    // check for action server
    if (
      is_action_topic(
        active_ros1_action_servers, action_server_nums, false,
        it->first.c_str(), "/cancel", it->second.c_str(), ""))
    {
      continue;
    } else if (   // NOLINT
      is_action_topic(
        active_ros1_action_servers, action_server_nums, false,
        it->first.c_str(), "/goal", it->second.c_str(), ""))
    {
      continue;
    } else if (   // NOLINT   // check for action client
      is_action_topic(
        active_ros1_action_clients, action_client_nums, false,
        it->first.c_str(), "/feedback", it->second.c_str(), ""))
    {
      continue;
    } else if (   // NOLINT
      is_action_topic(
        active_ros1_action_clients, action_client_nums, false,
        it->first.c_str(), "/result", it->second.c_str(), ""))
    {
      continue;
    } else if (   // NOLINT
      is_action_topic(
        active_ros1_action_clients, action_client_nums, false,
        it->first.c_str(), "/status", it->second.c_str(), ""))
    {
      continue;
    }
  }

  for (it_num = action_client_nums.begin(); it_num != action_client_nums.end(); it_num++) {
    if (it_num->second != 5) {
      active_ros1_action_clients.erase(it_num->first);
    }
  }
  for (it_num = action_server_nums.begin(); it_num != action_server_nums.end(); it_num++) {
    if (it_num->second != 5) {
      active_ros1_action_servers.erase(it_num->first);
    }
  }
}

// how does ros2 action list determine active interfaces?
// ref: opt/ros/foxy/lib/python3.8/site-packages/ros2action/verb/list.py
// https://github.com/ros2/rcl/blob/master/rcl_action/src/rcl_action/graph.c
void get_active_ros2_actions(
  const std::map<std::string, std::string> active_ros2_publishers,
  const std::map<std::string, std::string> active_ros2_subscribers,
  std::map<std::string, std::map<std::string, std::string>> & active_ros2_action_servers,
  std::map<std::string, std::map<std::string, std::string>> & active_ros2_action_clients)
{
  std::map<std::string, std::string>::const_iterator it;
  std::map<std::string, uint8_t>::iterator it_num;
  std::map<std::string, uint8_t> action_server_nums, action_client_nums;
  for (it = active_ros2_publishers.begin(); it != active_ros2_publishers.end(); it++) {
    if (
      is_action_topic(
        active_ros2_action_servers, action_server_nums, true, it->first.c_str(),
        "/_action/feedback", it->second.c_str(), "_FeedbackMessage", true))
    {
      continue;
    } else if (   // NOLINT
      is_action_topic(
        active_ros2_action_servers, action_server_nums, false,
        it->first.c_str(), "/_action/status", it->second.c_str(),
        "GoalStatusArray"), true)
    {
      continue;
    }
  }
  for (it = active_ros2_subscribers.begin(); it != active_ros2_subscribers.end(); it++) {
    if (
      is_action_topic(
        active_ros2_action_clients, action_client_nums, true,
        it->first.c_str(), "/_action/feedback", it->second.c_str(),
        "_FeedbackMessage", true))
    {
      continue;
    } else if (   // NOLINT
      is_action_topic(
        active_ros2_action_clients, action_client_nums, false,
        it->first.c_str(), "/_action/status", it->second.c_str(),
        "GoalStatusArray", true))
    {
      continue;
    }
  }
  for (it_num = action_client_nums.begin(); it_num != action_client_nums.end(); it_num++) {
    if (it_num->second != 2) {
      active_ros2_action_clients.erase(it_num->first);
    }
  }
  for (it_num = action_server_nums.begin(); it_num != action_server_nums.end(); it_num++) {
    if (it_num->second != 2) {
      active_ros2_action_servers.erase(it_num->first);
    }
  }
}

int main(int argc, char * argv[])
{
  bool output_topic_introspection;
  bool bridge_all_1to2_topics;
  bool bridge_all_2to1_topics;
  bool multi_threads;
  if (!parse_command_options(
      argc, argv, output_topic_introspection, bridge_all_1to2_topics, bridge_all_2to1_topics,
      multi_threads))
  {
    return 0;
  }

  // ROS 2 node
  rclcpp::init(argc, argv);

  auto ros2_node = rclcpp::Node::make_shared("ros_bridge");

  // ROS 1 node
  ros::init(argc, argv, "ros_bridge");
  ros::NodeHandle ros1_node;
  std::unique_ptr<ros::CallbackQueue> ros1_callback_queue = nullptr;
  if (multi_threads) {
    ros1_callback_queue = std::make_unique<ros::CallbackQueue>();
    ros1_node.setCallbackQueue(ros1_callback_queue.get());
  }
  
  ////////////
  // TOPIC CACHE
  ////////////
  // mapping of available topic names to type names
  std::map<std::string, std::string> ros1_publishers;
  std::map<std::string, std::string> ros1_subscribers;
  std::map<std::string, std::string> ros2_publishers;
  std::map<std::string, std::string> ros2_subscribers;
  std::map<std::string, std::map<std::string, std::string>> ros1_services;
  std::map<std::string, std::map<std::string, std::string>> ros2_services;
  std::map<std::string, std::map<std::string, std::string>> ros1_action_servers;
  std::map<std::string, std::map<std::string, std::string>> ros1_action_clients;
  std::map<std::string, std::map<std::string, std::string>> ros2_action_servers;
  std::map<std::string, std::map<std::string, std::string>> ros2_action_clients;
  std::map<std::string, Bridge1to2HandlesAndMessageTypes> bridges_1to2;
  std::map<std::string, Bridge2to1HandlesAndMessageTypes> bridges_2to1;
  std::list<ros1_bridge::BridgeHandles> all_parameter_based_handles;
  std::map<std::string, ros1_bridge::ServiceBridge1to2> service_bridges_1_to_2;
  std::map<std::string, ros1_bridge::ServiceBridge2to1> service_bridges_2_to_1;
<<<<<<< HEAD
  std::unordered_set<std::string> parameter_reserved_connections;


  //////////////////////////
  //
  // LOAD FIXED TOPICS AND SERVICES FROM PARAMETERS
  //
  //////////////////////////

  { // parameter-bridge scope for variable name safety

    // bridge all topics listed in a ROS 1 parameter
    // the topics parameter needs to be an array
    // and each item needs to be a dictionary with the following keys;
    // topic: the name of the topic to bridge (e.g. '/topic_name')
    // type: the type of the topic to bridge (e.g. 'pkgname/msg/MsgName')
    // queue_size: the queue size to use (default: 100)
    const char * topics_parameter_name = "topics";
    // the services parameters need to be arrays
    // and each item needs to be a dictionary with the following keys;
    // service: the name of the service to bridge (e.g. '/service_name')
    // type: the type of the service to bridge (e.g. 'pkgname/srv/SrvName')
    const char * services_1_to_2_parameter_name = "services_1_to_2";
    const char * services_2_to_1_parameter_name = "services_2_to_1";

    // Topics
    XmlRpc::XmlRpcValue topics;
    if (
      ros1_node.getParam(topics_parameter_name, topics) &&
      topics.getType() == XmlRpc::XmlRpcValue::TypeArray)
    {
      for (size_t i = 0; i < static_cast<size_t>(topics.size()); ++i) {
        std::string topic_name = static_cast<std::string>(topics[i]["topic"]);
        std::string type_name = static_cast<std::string>(topics[i]["type"]);
        size_t queue_size = static_cast<int>(topics[i]["queue_size"]);
        if (!queue_size) {
          queue_size = 100;
        }
        printf(
          "Trying to create bridge for topic '%s' "
          "with ROS 2 type '%s'\n",
          topic_name.c_str(), type_name.c_str());

        try {

          // Define default qos settings for parameter bridged topics
          auto qos_settings = rclcpp::QoS(rclcpp::KeepLast(queue_size));

          // Update the qos settings if the user has specified them
          if (topics[i].hasMember("qos")) {
            printf("Setting up QoS for '%s': ", topic_name.c_str());
            qos_settings = ros1_bridge::qos_from_params(topics[i]["qos"]);
            printf("\n");
          }

          // Check the bridge direction
          if (topics[i].hasMember("direction") 
            && topics[i]["direction"].getType() == XmlRpc::XmlRpcValue::TypeString
            && static_cast<std::string>(topics[i]["direction"]) == "1to2") { // ROS1 to ROS2

            printf("Parameter bridging topic in direction: 1to2 '%s': ", topic_name.c_str());

            ros1_bridge::BridgeHandles handles;

            handles.bridge1to2 = ros1_bridge::create_bridge_from_1_to_2(
              ros1_node, ros2_node, "", topic_name, queue_size, type_name, topic_name, qos_settings);

            all_parameter_based_handles.push_back(handles);

          } else if (topics[i].hasMember("direction") 
            && topics[i]["direction"].getType() == XmlRpc::XmlRpcValue::TypeString
            && static_cast<std::string>(topics[i]["direction"]) == "2to1") { // ROS2 to ROS1

            printf("Parameter bridging topic in direction: 2to1 '%s': ", topic_name.c_str());

            ros1_bridge::BridgeHandles handles;

            handles.bridge2to1 = ros1_bridge::create_bridge_from_2_to_1(
              ros2_node, ros1_node, type_name, topic_name, qos_settings, "", topic_name, queue_size);

            all_parameter_based_handles.push_back(handles);


          } else { // bi-directional

            printf("Parameter bridging topic in direction: both '%s': ", topic_name.c_str());

            ros1_bridge::BridgeHandles handles = ros1_bridge::create_bidirectional_bridge(
              ros1_node, ros2_node, "", type_name, topic_name, queue_size, qos_settings);
            all_parameter_based_handles.push_back(handles);
          }
        } catch (std::runtime_error & e) {
          fprintf(
            stderr,
            "failed to create bridge for topic '%s' "
            "with ROS 2 type '%s': %s\n",
            topic_name.c_str(), type_name.c_str(), e.what());
        }
      }
    } else {
      fprintf(
        stderr,
        "The parameter '%s' either doesn't exist or isn't an array\n", topics_parameter_name);
    }

    // ROS 1 Services in ROS 2
    XmlRpc::XmlRpcValue services_1_to_2;
    if (
      ros1_node.getParam(services_1_to_2_parameter_name, services_1_to_2) &&
      services_1_to_2.getType() == XmlRpc::XmlRpcValue::TypeArray)
    {
      for (size_t i = 0; i < static_cast<size_t>(services_1_to_2.size()); ++i) {
        std::string service_name = static_cast<std::string>(services_1_to_2[i]["service"]);
        std::string type_name = static_cast<std::string>(services_1_to_2[i]["type"]);
        {
          // for backward compatibility
          std::string package_name = static_cast<std::string>(services_1_to_2[i]["package"]);
          if (!package_name.empty()) {
            fprintf(
              stderr,
              "The service '%s' uses the key 'package' which is deprecated for "
              "services. Instead prepend the 'type' value with '<package>/'.\n",
              service_name.c_str());
            type_name = package_name + "/" + type_name;
          }
        }
        printf(
          "Trying to create bridge for ROS 2 service '%s' with type '%s'\n",
          service_name.c_str(), type_name.c_str());

        const size_t index = type_name.find("/");
        if (index == std::string::npos) {
          fprintf(
            stderr,
            "the service '%s' has a type '%s' without a slash.\n",
            service_name.c_str(), type_name.c_str());
          continue;
        }
        auto factory = ros1_bridge::get_service_factory(
          "ros2", type_name.substr(0, index), type_name.substr(index + 1));
        if (factory) {
          try {
            service_bridges_1_to_2[service_name] = factory->service_bridge_1_to_2(
                ros1_node, ros2_node, service_name);
            printf("Created 1 to 2 bridge for service %s\n", service_name.c_str());
          } catch (std::runtime_error & e) {
            fprintf(
              stderr,
              "failed to create bridge ROS 1 service '%s' with type '%s': %s\n",
              service_name.c_str(), type_name.c_str(), e.what());
          }
        } else {
          fprintf(
            stderr,
            "failed to create bridge ROS 1 service '%s' no conversion for type '%s'\n",
            service_name.c_str(), type_name.c_str());
        }
      }

    } else {
      fprintf(
        stderr,
        "The parameter '%s' either doesn't exist or isn't an array\n",
        services_1_to_2_parameter_name);
    }


    // ROS 2 Services in ROS 1
    XmlRpc::XmlRpcValue services_2_to_1;
    if (
      ros1_node.getParam(services_2_to_1_parameter_name, services_2_to_1) &&
      services_2_to_1.getType() == XmlRpc::XmlRpcValue::TypeArray) 
    {
      for (size_t i = 0; i < static_cast<size_t>(services_2_to_1.size()); ++i) {
        std::string service_name = static_cast<std::string>(services_2_to_1[i]["service"]);
        std::string type_name = static_cast<std::string>(services_2_to_1[i]["type"]);
        {
          // for backward compatibility
          std::string package_name = static_cast<std::string>(services_2_to_1[i]["package"]);
          if (!package_name.empty()) {
            fprintf(
              stderr,
              "The service '%s' uses the key 'package' which is deprecated for "
              "services. Instead prepend the 'type' value with '<package>/'.\n",
              service_name.c_str());
            type_name = package_name + "/" + type_name;
          }
        }
        printf(
          "Trying to create bridge for ROS 1 service '%s' with type '%s'\n",
          service_name.c_str(), type_name.c_str());

        const size_t index = type_name.find("/");
        if (index == std::string::npos) {
          fprintf(
            stderr,
            "the service '%s' has a type '%s' without a slash.\n",
            service_name.c_str(), type_name.c_str());
          continue;
        }

        auto factory = ros1_bridge::get_service_factory(
          "ros1", type_name.substr(0, index), type_name.substr(index + 1));
        if (factory) {
          try {
            service_bridges_2_to_1[service_name] = 
              factory->service_bridge_2_to_1(ros1_node, ros2_node, service_name);
            printf("Created 2 to 1 bridge for service %s\n", service_name.c_str());
          } catch (std::runtime_error & e) {
            fprintf(
              stderr,
              "failed to create bridge ROS 2 service '%s' with type '%s': %s\n",
              service_name.c_str(), type_name.c_str(), e.what());
          }
        } else {
          fprintf(
            stderr,
            "failed to create bridge ROS 2 service '%s' no conversion for type '%s'\n",
            service_name.c_str(), type_name.c_str());
        }
      }

    } else {
      fprintf(
        stderr,
        "The parameter '%s' either doesn't exist or isn't an array\n",
        services_2_to_1_parameter_name);
    }


    // Add the parameter topics to the reserved set
    for (const auto& handle :  all_parameter_based_handles) {
      // All parameter topics bridges are bi-directional so just get the ros1 topic name
      // and add it to the reserved set
      if (handle.bridge1to2.ros2_publisher) { // If the ros2_publisher is set then we can get the topic from the 1to2 handle
        parameter_reserved_connections.insert(handle.bridge1to2.ros1_subscriber.getTopic());
      } else { // Otherwise we can get the topic from the 2to1 handle
        parameter_reserved_connections.insert(handle.bridge2to1.ros1_publisher.getTopic());
      }

    }

    // Add parameter services from 1 to 2 to the reserved set 
    for (const auto& service : service_bridges_1_to_2) {
      parameter_reserved_connections.insert(service.first);
    }

    // Add parameter services from 2 to 1 to the reserved set 
    for (const auto& service : service_bridges_2_to_1) {
      parameter_reserved_connections.insert(service.first);
    }

  } // parameter-bridge scope

  /////////////////////////////////
  //
  // SETUP DYNAMIC TOPIC BRIDGING
  //
  /////////////////////////////////
=======
  std::map<std::string, std::unique_ptr<ros1_bridge::ActionFactoryInterface>> action_bridges_1_to_2;
  std::map<std::string, std::unique_ptr<ros1_bridge::ActionFactoryInterface>> action_bridges_2_to_1;
>>>>>>> 8f1b7e90

  // setup polling of ROS 1 master
  auto ros1_poll = [
    &ros1_node, ros2_node,
    &ros1_publishers, &ros1_subscribers,
    &ros2_publishers, &ros2_subscribers,
    &bridges_1to2, &bridges_2to1,
    &ros1_services, &ros2_services,
    &ros1_action_servers, &ros1_action_clients,
    &ros2_action_servers, &ros2_action_clients,
    &service_bridges_1_to_2, &service_bridges_2_to_1,
    &action_bridges_1_to_2, &action_bridges_2_to_1,
    &output_topic_introspection,
    &bridge_all_1to2_topics, &bridge_all_2to1_topics,
    &parameter_reserved_connections,
    multi_threads
    ](const ros::TimerEvent &) -> void
    {
      // collect all topics names which have at least one publisher or subscriber beside this bridge
      std::set<std::string> active_publishers;
      std::set<std::string> active_subscribers;

      XmlRpc::XmlRpcValue args, result, payload;
      args[0] = ros::this_node::getName();
      if (!ros::master::execute("getSystemState", args, result, payload, true)) {
        fprintf(stderr, "failed to get system state from ROS 1 master\n");
        return;
      }
      // check publishers
      if (payload.size() >= 1) {
        for (int j = 0; j < payload[0].size(); ++j) {
          std::string topic_name = payload[0][j][0];
          for (int k = 0; k < payload[0][j][1].size(); ++k) {
            // ignore publishers for reserved topics
            if (parameter_reserved_connections.find(topic_name) != parameter_reserved_connections.end()) {
              continue;
            }
            std::string node_name = payload[0][j][1][k];
            // ignore publishers from the bridge itself
            if (node_name == ros::this_node::getName()) {
              continue;
            }
            active_publishers.insert(topic_name);
            break;
          }
        }
      }
      // check subscribers
      if (payload.size() >= 2) {
        for (int j = 0; j < payload[1].size(); ++j) {
          std::string topic_name = payload[1][j][0];
          for (int k = 0; k < payload[1][j][1].size(); ++k) {

            // ignore subscribers for reserved topics
            if (parameter_reserved_connections.find(topic_name) != parameter_reserved_connections.end()) {
              continue;
            }

            std::string node_name = payload[1][j][1][k];
            // ignore subscribers from the bridge itself
            if (node_name == ros::this_node::getName()) {
              continue;
            }
            active_subscribers.insert(topic_name);
            break;
          }
        }
      }

      // check services
      std::map<std::string, std::map<std::string, std::string>> active_ros1_services;
      if (payload.size() >= 3) {
        for (int j = 0; j < payload[2].size(); ++j) {
          if (payload[2][j][0].getType() == XmlRpc::XmlRpcValue::TypeString) {
            std::string name = payload[2][j][0];

            // ignore reserved services
            if (parameter_reserved_connections.find(name) != parameter_reserved_connections.end()) {
              continue;
            }

            get_ros1_service_info(name, active_ros1_services);
          }
        }
      }
      {
        std::lock_guard<std::mutex> lock(g_bridge_mutex);
        ros1_services = active_ros1_services;
      }

      // get message types for all topics
      ros::master::V_TopicInfo topics;
      bool success = ros::master::getTopics(topics);
      if (!success) {
        fprintf(stderr, "failed to poll ROS 1 master\n");
        return;
      }

      std::map<std::string, std::string> current_ros1_publishers;
      std::map<std::string, std::string> current_ros1_subscribers;
      for (auto topic : topics) {
        auto topic_name = topic.name;
        bool has_publisher = active_publishers.find(topic_name) != active_publishers.end();
        bool has_subscriber = active_subscribers.find(topic_name) != active_subscribers.end();
        if (!has_publisher && !has_subscriber) {
          // skip inactive topics
          continue;
        }
        if (has_publisher) {
          current_ros1_publishers[topic_name] = topic.datatype;
        }
        if (has_subscriber) {
          current_ros1_subscribers[topic_name] = topic.datatype;
        }
        if (output_topic_introspection) {
          printf(
            "  ROS 1: %s (%s) [%s pubs, %s subs]\n",
            topic_name.c_str(), topic.datatype.c_str(),
            has_publisher ? ">0" : "0", has_subscriber ? ">0" : "0");
        }
      }

      // since ROS 1 subscribers don't report their type they must be added anyway
      for (auto active_subscriber : active_subscribers) {
        if (current_ros1_subscribers.find(active_subscriber) == current_ros1_subscribers.end()) {
          current_ros1_subscribers[active_subscriber] = "";
          if (output_topic_introspection) {
            printf("  ROS 1: %s (<unknown>) sub++\n", active_subscriber.c_str());
          }
        }
      }

      // check actions
      std::map<std::string, std::map<std::string, std::string>> active_ros1_action_servers,
        active_ros1_action_clients;
      get_active_ros1_actions(
        current_ros1_publishers, current_ros1_subscribers,
        active_ros1_action_servers, active_ros1_action_clients);

      {
        std::lock_guard<std::mutex> lock(g_bridge_mutex);
        ros1_services = active_ros1_services;
        ros1_action_servers = active_ros1_action_servers;
        ros1_action_clients = active_ros1_action_clients;
      }

      if (output_topic_introspection) {
        printf("\n");
      }

      {
        std::lock_guard<std::mutex> lock(g_bridge_mutex);
        ros1_publishers = current_ros1_publishers;
        ros1_subscribers = current_ros1_subscribers;
      }

      update_bridge(
        ros1_node, ros2_node,
        ros1_publishers, ros1_subscribers,
        ros2_publishers, ros2_subscribers,
        ros1_services, ros2_services,
        ros1_action_servers, ros2_action_servers,
        bridges_1to2, bridges_2to1,
        service_bridges_1_to_2, service_bridges_2_to_1,
<<<<<<< HEAD
        parameter_reserved_connections,
        bridge_all_1to2_topics, bridge_all_2to1_topics,
        multi_threads);
=======
        action_bridges_1_to_2, action_bridges_2_to_1,
        bridge_all_1to2_topics, bridge_all_2to1_topics);
>>>>>>> 8f1b7e90
    };

  auto ros1_poll_timer = ros1_node.createTimer(ros::Duration(1.0), ros1_poll);

  std::this_thread::sleep_for(std::chrono::milliseconds(500));

  // setup polling of ROS 2
  std::set<std::string> already_ignored_topics;
  std::set<std::string> already_ignored_services;
  auto ros2_poll = [
    &ros1_node, ros2_node,
    &ros1_publishers, &ros1_subscribers,
    &ros2_publishers, &ros2_subscribers,
    &ros1_services, &ros2_services,
    &ros1_action_servers, &ros1_action_clients,
    &ros2_action_servers, &ros2_action_clients,
    &bridges_1to2, &bridges_2to1,
    &service_bridges_1_to_2, &service_bridges_2_to_1,
    &action_bridges_1_to_2, &action_bridges_2_to_1,
    &output_topic_introspection,
    &bridge_all_1to2_topics, &bridge_all_2to1_topics,
    &already_ignored_topics, &already_ignored_services,
    &parameter_reserved_connections,
    multi_threads
    ]() -> void
    {
      auto ros2_topics = ros2_node->get_topic_names_and_types();

      std::set<std::string> ignored_topics;
      ignored_topics.insert("parameter_events");
      ignored_topics.insert(parameter_reserved_connections.begin(), parameter_reserved_connections.end());

      std::map<std::string, std::string> current_ros2_publishers;
      std::map<std::string, std::string> current_ros2_subscribers;
      for (auto topic_and_types : ros2_topics) {
        // ignore some common ROS 2 specific topics
        if (ignored_topics.find(topic_and_types.first) != ignored_topics.end()) {
          continue;
        }

        auto & topic_name = topic_and_types.first;
        auto & topic_type = topic_and_types.second[0];  // explicitly take the first

        // explicitly avoid topics with more than one type
        if (topic_and_types.second.size() > 1) {
          if (already_ignored_topics.count(topic_name) == 0) {
            std::string types = "";
            for (auto type : topic_and_types.second) {
              types += type + ", ";
            }
            fprintf(
              stderr,
              "warning: ignoring topic '%s', which has more than one type: [%s]\n",
              topic_name.c_str(),
              types.substr(0, types.length() - 2).c_str()
            );
            already_ignored_topics.insert(topic_name);
          }
          continue;
        }

        auto publisher_count = ros2_node->count_publishers(topic_name);
        auto subscriber_count = ros2_node->count_subscribers(topic_name);

        // ignore publishers from the bridge itself
        if (bridges_1to2.find(topic_name) != bridges_1to2.end()) {
          if (publisher_count > 0) {
            --publisher_count;
          }
        }
        // ignore subscribers from the bridge itself
        if (bridges_2to1.find(topic_name) != bridges_2to1.end()) {
          if (subscriber_count > 0) {
            --subscriber_count;
          }
        }

        if (publisher_count) {
          current_ros2_publishers[topic_name] = topic_type;
        }

        if (subscriber_count) {
          current_ros2_subscribers[topic_name] = topic_type;
        }

        if (output_topic_introspection) {
          printf(
            "  ROS 2: %s (%s) [%zu pubs, %zu subs]\n",
            topic_name.c_str(), topic_type.c_str(), publisher_count, subscriber_count);
        }
      }

      // collect available services (not clients)
      std::set<std::string> service_names;
      std::vector<std::pair<std::string, std::string>> node_names_and_namespaces =
        ros2_node->get_node_graph_interface()->get_node_names_and_namespaces();
      for (auto & pair : node_names_and_namespaces) {
        if (pair.first == ros2_node->get_name() && pair.second == ros2_node->get_namespace()) {
          continue;
        }
        std::map<std::string, std::vector<std::string>> services_and_types =
          ros2_node->get_service_names_and_types_by_node(pair.first, pair.second);
        for (auto & it : services_and_types) {
          service_names.insert(it.first);
        }
      }

      auto ros2_services_and_types = ros2_node->get_service_names_and_types();
      std::map<std::string, std::map<std::string, std::string>> active_ros2_services;
      for (const auto & service_and_types : ros2_services_and_types) {
        auto & service_name = service_and_types.first;
        auto & service_type = service_and_types.second[0];  // explicitly take the first

        // ignore reserved services
        if (parameter_reserved_connections.find(service_name) != parameter_reserved_connections.end()) {
          continue;
        }

        // explicitly avoid services with more than one type
        if (service_and_types.second.size() > 1) {
          if (already_ignored_services.count(service_name) == 0) {
            std::string types = "";
            for (auto type : service_and_types.second) {
              types += type + ", ";
            }
            fprintf(
              stderr,
              "warning: ignoring service '%s', which has more than one type: [%s]\n",
              service_name.c_str(),
              types.substr(0, types.length() - 2).c_str()
            );
            already_ignored_services.insert(service_name);
          }
          continue;
        }

        // TODO(wjwwood): this should be common functionality in the C++ rosidl package
        size_t separator_position = service_type.find('/');
        if (separator_position == std::string::npos) {
          fprintf(stderr, "invalid service type '%s', skipping...\n", service_type.c_str());
          continue;
        }

        // only bridge if there is a service, not for a client
        if (service_names.find(service_name) != service_names.end()) {
          auto service_type_package_name = service_type.substr(0, separator_position);
          auto service_type_srv_name = service_type.substr(separator_position + 1);
          active_ros2_services[service_name]["package"] = service_type_package_name;
          active_ros2_services[service_name]["name"] = service_type_srv_name;
        }
      }

      std::map<std::string, std::map<std::string, std::string>> active_ros2_action_servers,
        active_ros2_action_clients;
      get_active_ros2_actions(
        current_ros2_publishers, current_ros2_subscribers,
        active_ros2_action_servers, active_ros2_action_clients);

      {
        std::lock_guard<std::mutex> lock(g_bridge_mutex);
        ros2_services = active_ros2_services;
        ros2_action_servers = active_ros2_action_servers;
        ros2_action_clients = active_ros2_action_clients;
      }

      if (output_topic_introspection) {
        printf("\n");
      }

      {
        std::lock_guard<std::mutex> lock(g_bridge_mutex);
        ros2_publishers = current_ros2_publishers;
        ros2_subscribers = current_ros2_subscribers;
      }

      update_bridge(
        ros1_node, ros2_node,
        ros1_publishers, ros1_subscribers,
        ros2_publishers, ros2_subscribers,
        ros1_services, ros2_services,
        ros1_action_servers, ros2_action_servers,
        bridges_1to2, bridges_2to1,
        service_bridges_1_to_2, service_bridges_2_to_1,
<<<<<<< HEAD
        parameter_reserved_connections,
        bridge_all_1to2_topics, bridge_all_2to1_topics,
        multi_threads);
    };

  auto check_ros1_flag = [&ros1_node] {
      if (!ros1_node.ok()) {
        rclcpp::shutdown();
      }
=======
        action_bridges_1_to_2, action_bridges_2_to_1,
        bridge_all_1to2_topics, bridge_all_2to1_topics);
>>>>>>> 8f1b7e90
    };

  auto ros2_poll_timer = ros2_node->create_wall_timer(
    std::chrono::seconds(1), [&ros2_poll, &check_ros1_flag] {
      ros2_poll();
      check_ros1_flag();
    });

  //////////////////////////////
  //
  // Setup Spinners
  //
  //////////////////////////////

  // ROS 1 asynchronous spinner
  std::unique_ptr<ros::AsyncSpinner> async_spinner = nullptr;
  if (!multi_threads) {
    RCLCPP_INFO_STREAM(ros2_node->get_logger(), "Using single-threaded ROS1 spinner");
    async_spinner = std::make_unique<ros::AsyncSpinner>(1);
  } else {
    RCLCPP_INFO_STREAM(ros2_node->get_logger(), "Using multi-threaded ROS1 spinner");
    async_spinner = std::make_unique<ros::AsyncSpinner>(0, ros1_callback_queue.get());
  }
  async_spinner->start();

  // ROS 2 spinning loop
  std::unique_ptr<rclcpp::Executor> executor = nullptr;
  if (!multi_threads) {
    RCLCPP_INFO_STREAM(ros2_node->get_logger(), "Using single-threaded ROS2 executor");
    executor = std::make_unique<rclcpp::executors::SingleThreadedExecutor>();
  } else {
    RCLCPP_INFO_STREAM(ros2_node->get_logger(), "Using multi-threaded ROS2 executor");
    executor = std::make_unique<rclcpp::executors::MultiThreadedExecutor>();
  }
  executor->add_node(ros2_node);
  executor->spin();

  return 0;
}<|MERGE_RESOLUTION|>--- conflicted
+++ resolved
@@ -19,11 +19,7 @@
 #include <string>
 #include <utility>
 #include <vector>
-<<<<<<< HEAD
-#include <unordered_set>
-=======
 #include <boost/algorithm/string/predicate.hpp>   // NOLINT
->>>>>>> 8f1b7e90
 
 // include ROS 1
 #ifdef __clang__
@@ -45,12 +41,9 @@
 #include "rcpputils/scope_exit.hpp"
 
 #include "ros1_bridge/bridge.hpp"
-<<<<<<< HEAD
 #include "parameter_bridge_helper.hpp"
-=======
 #include "ros1_bridge/action_factory.hpp"
 
->>>>>>> 8f1b7e90
 
 std::mutex g_bridge_mutex;
 
@@ -162,17 +155,13 @@
   std::map<std::string, Bridge2to1HandlesAndMessageTypes> & bridges_2to1,
   std::map<std::string, ros1_bridge::ServiceBridge1to2> & service_bridges_1_to_2,
   std::map<std::string, ros1_bridge::ServiceBridge2to1> & service_bridges_2_to_1,
-<<<<<<< HEAD
   const std::unordered_set<std::string> & parameter_reserved_connections,
-  bool bridge_all_1to2_topics, bool bridge_all_2to1_topics,
-  bool multi_threads = false)
-=======
   std::map<std::string,
   std::unique_ptr<ros1_bridge::ActionFactoryInterface>> & action_bridges_1_to_2,
   std::map<std::string,
   std::unique_ptr<ros1_bridge::ActionFactoryInterface>> & action_bridges_2_to_1,
-  bool bridge_all_1to2_topics, bool bridge_all_2to1_topics)
->>>>>>> 8f1b7e90
+  bool bridge_all_1to2_topics, bool bridge_all_2to1_topics,
+  bool multi_threads = false)
 {
   std::lock_guard<std::mutex> lock(g_bridge_mutex);
 
@@ -831,7 +820,6 @@
   std::list<ros1_bridge::BridgeHandles> all_parameter_based_handles;
   std::map<std::string, ros1_bridge::ServiceBridge1to2> service_bridges_1_to_2;
   std::map<std::string, ros1_bridge::ServiceBridge2to1> service_bridges_2_to_1;
-<<<<<<< HEAD
   std::unordered_set<std::string> parameter_reserved_connections;
 
 
@@ -1091,10 +1079,8 @@
   // SETUP DYNAMIC TOPIC BRIDGING
   //
   /////////////////////////////////
-=======
   std::map<std::string, std::unique_ptr<ros1_bridge::ActionFactoryInterface>> action_bridges_1_to_2;
   std::map<std::string, std::unique_ptr<ros1_bridge::ActionFactoryInterface>> action_bridges_2_to_1;
->>>>>>> 8f1b7e90
 
   // setup polling of ROS 1 master
   auto ros1_poll = [
@@ -1259,14 +1245,10 @@
         ros1_action_servers, ros2_action_servers,
         bridges_1to2, bridges_2to1,
         service_bridges_1_to_2, service_bridges_2_to_1,
-<<<<<<< HEAD
         parameter_reserved_connections,
+        action_bridges_1_to_2, action_bridges_2_to_1,
         bridge_all_1to2_topics, bridge_all_2to1_topics,
         multi_threads);
-=======
-        action_bridges_1_to_2, action_bridges_2_to_1,
-        bridge_all_1to2_topics, bridge_all_2to1_topics);
->>>>>>> 8f1b7e90
     };
 
   auto ros1_poll_timer = ros1_node.createTimer(ros::Duration(1.0), ros1_poll);
@@ -1450,8 +1432,8 @@
         ros1_action_servers, ros2_action_servers,
         bridges_1to2, bridges_2to1,
         service_bridges_1_to_2, service_bridges_2_to_1,
-<<<<<<< HEAD
         parameter_reserved_connections,
+        action_bridges_1_to_2, action_bridges_2_to_1,
         bridge_all_1to2_topics, bridge_all_2to1_topics,
         multi_threads);
     };
@@ -1460,10 +1442,6 @@
       if (!ros1_node.ok()) {
         rclcpp::shutdown();
       }
-=======
-        action_bridges_1_to_2, action_bridges_2_to_1,
-        bridge_all_1to2_topics, bridge_all_2to1_topics);
->>>>>>> 8f1b7e90
     };
 
   auto ros2_poll_timer = ros2_node->create_wall_timer(
