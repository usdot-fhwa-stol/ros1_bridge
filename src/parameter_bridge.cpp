// Copyright 2017 Open Source Robotics Foundation, Inc.
//
// Licensed under the Apache License, Version 2.0 (the "License");
// you may not use this file except in compliance with the License.
// You may obtain a copy of the License at
//
//     http://www.apache.org/licenses/LICENSE-2.0
//
// Unless required by applicable law or agreed to in writing, software
// distributed under the License is distributed on an "AS IS" BASIS,
// WITHOUT WARRANTIES OR CONDITIONS OF ANY KIND, either express or implied.
// See the License for the specific language governing permissions and
// limitations under the License.

#include <xmlrpcpp/XmlRpcException.h>

#include <list>
#include <string>

// include ROS 1
#ifdef __clang__
# pragma clang diagnostic push
# pragma clang diagnostic ignored "-Wunused-parameter"
#endif
#include "ros/ros.h"
#ifdef __clang__
# pragma clang diagnostic pop
#endif

// include ROS 2
#include "rclcpp/rclcpp.hpp"

#include "ros1_bridge/bridge.hpp"
<<<<<<< HEAD
#include "parameter_bridge_helper.hpp"
=======

rclcpp::QoS qos_from_params(XmlRpc::XmlRpcValue qos_params)
{
  auto ros2_publisher_qos = rclcpp::QoS(rclcpp::KeepLast(10));

  printf("Qos(");

  if (qos_params.getType() == XmlRpc::XmlRpcValue::TypeStruct) {
    if (qos_params.hasMember("history")) {
      auto history = static_cast<std::string>(qos_params["history"]);
      printf("history: ");
      if (history == "keep_all") {
        ros2_publisher_qos.keep_all();
        printf("keep_all, ");
      } else if (history == "keep_last") {
        if (qos_params.hasMember("depth")) {
          auto depth = static_cast<int>(qos_params["depth"]);
          ros2_publisher_qos.keep_last(depth);
          printf("keep_last(%i), ", depth);
        } else {
          fprintf(
            stderr,
            "history: keep_last requires that also a depth is set\n");
        }
      } else {
        fprintf(
          stderr,
          "invalid value for 'history': '%s', allowed values are 'keep_all',"
          "'keep_last' (also requires 'depth' to be set)\n",
          history.c_str());
      }
    }

    if (qos_params.hasMember("reliability")) {
      auto reliability = static_cast<std::string>(qos_params["reliability"]);
      printf("reliability: ");
      if (reliability == "best_effort") {
        ros2_publisher_qos.best_effort();
        printf("best_effort, ");
      } else if (reliability == "reliable") {
        ros2_publisher_qos.reliable();
        printf("reliable, ");
      } else {
        fprintf(
          stderr,
          "invalid value for 'reliability': '%s', allowed values are 'best_effort', 'reliable'\n",
          reliability.c_str());
      }
    }

    if (qos_params.hasMember("durability")) {
      auto durability = static_cast<std::string>(qos_params["durability"]);
      printf("durability: ");
      if (durability == "transient_local") {
        ros2_publisher_qos.transient_local();
        printf("transient_local, ");
      } else if (durability == "volatile") {
        ros2_publisher_qos.durability_volatile();
        printf("volatile, ");
      } else {
        fprintf(
          stderr,
          "invalid value for 'durability': '%s', allowed values are 'best_effort', 'volatile'\n",
          durability.c_str());
      }
    }

    if (qos_params.hasMember("deadline")) {
      try {
        rclcpp::Duration dur = rclcpp::Duration(
          static_cast<int>(qos_params["deadline"]["secs"]),
          static_cast<int>(qos_params["deadline"]["nsecs"]));
        ros2_publisher_qos.deadline(dur);
        printf("deadline: Duration(nsecs: %ld), ", dur.nanoseconds());
      } catch (std::runtime_error & e) {
        fprintf(
          stderr,
          "failed to parse deadline: '%s'\n",
          e.what());
      } catch (XmlRpc::XmlRpcException & e) {
        fprintf(
          stderr,
          "failed to parse deadline: '%s'\n",
          e.getMessage().c_str());
      }
    }

    if (qos_params.hasMember("lifespan")) {
      try {
        rclcpp::Duration dur = rclcpp::Duration(
          static_cast<int>(qos_params["lifespan"]["secs"]),
          static_cast<int>(qos_params["lifespan"]["nsecs"]));
        ros2_publisher_qos.lifespan(dur);
        printf("lifespan: Duration(nsecs: %ld), ", dur.nanoseconds());
      } catch (std::runtime_error & e) {
        fprintf(
          stderr,
          "failed to parse lifespan: '%s'\n",
          e.what());
      } catch (XmlRpc::XmlRpcException & e) {
        fprintf(
          stderr,
          "failed to parse lifespan: '%s'\n",
          e.getMessage().c_str());
      }
    }

    if (qos_params.hasMember("liveliness")) {
      if (qos_params["liveliness"].getType() == XmlRpc::XmlRpcValue::TypeInt) {
        try {
          auto liveliness = static_cast<int>(qos_params["liveliness"]);
          ros2_publisher_qos.liveliness(static_cast<rmw_qos_liveliness_policy_t>(liveliness));
          printf("liveliness: %i, ", static_cast<int>(liveliness));
        } catch (std::runtime_error & e) {
          fprintf(
            stderr,
            "failed to parse liveliness: '%s'\n",
            e.what());
        } catch (XmlRpc::XmlRpcException & e) {
          fprintf(
            stderr,
            "failed to parse liveliness: '%s'\n",
            e.getMessage().c_str());
        }
      } else if (qos_params["liveliness"].getType() == XmlRpc::XmlRpcValue::TypeString) {
        try {
          rmw_qos_liveliness_policy_t liveliness =
            rmw_qos_liveliness_policy_t::RMW_QOS_POLICY_LIVELINESS_SYSTEM_DEFAULT;
          auto liveliness_str = static_cast<std::string>(qos_params["liveliness"]);
          if (liveliness_str == "LIVELINESS_SYSTEM_DEFAULT" ||
            liveliness_str == "liveliness_system_default")
          {
            liveliness = rmw_qos_liveliness_policy_t::RMW_QOS_POLICY_LIVELINESS_SYSTEM_DEFAULT;
          } else if (liveliness_str == "LIVELINESS_AUTOMATIC" ||  // NOLINT
            liveliness_str == "liveliness_automatic")
          {
            liveliness = rmw_qos_liveliness_policy_t::RMW_QOS_POLICY_LIVELINESS_AUTOMATIC;
          } else if (liveliness_str == "LIVELINESS_MANUAL_BY_TOPIC" ||  // NOLINT
            liveliness_str == "liveliness_manual_by_topic")
          {
            liveliness = rmw_qos_liveliness_policy_t::RMW_QOS_POLICY_LIVELINESS_MANUAL_BY_TOPIC;
          } else {
            fprintf(
              stderr,
              "invalid value for 'liveliness': '%s', allowed values are "
              "LIVELINESS_{SYSTEM_DEFAULT, AUTOMATIC, MANUAL_BY_TOPIC}, upper or lower case\n",
              liveliness_str.c_str());
          }

          ros2_publisher_qos.liveliness(liveliness);
          printf("liveliness: %s, ", liveliness_str.c_str());
        } catch (std::runtime_error & e) {
          fprintf(
            stderr,
            "failed to parse liveliness: '%s'\n",
            e.what());
        } catch (XmlRpc::XmlRpcException & e) {
          fprintf(
            stderr,
            "failed to parse liveliness: '%s'\n",
            e.getMessage().c_str());
        }
      } else {
        fprintf(
          stderr,
          "failed to parse liveliness, parameter was not a string or int \n");
      }
    }

    if (qos_params.hasMember("liveliness_lease_duration")) {
      try {
        rclcpp::Duration dur = rclcpp::Duration(
          static_cast<int>(qos_params["liveliness_lease_duration"]["secs"]),
          static_cast<int>(qos_params["liveliness_lease_duration"]["nsecs"]));
        ros2_publisher_qos.liveliness_lease_duration(dur);
        printf("liveliness_lease_duration: Duration(nsecs: %ld), ", dur.nanoseconds());
      } catch (std::runtime_error & e) {
        fprintf(
          stderr,
          "failed to parse liveliness_lease_duration: '%s'\n",
          e.what());
      } catch (XmlRpc::XmlRpcException & e) {
        fprintf(
          stderr,
          "failed to parse liveliness_lease_duration: '%s'\n",
          e.getMessage().c_str());
      }
    }
  } else {
    fprintf(
      stderr,
      "QoS parameters could not be read\n");
  }

  printf(")");
  return ros2_publisher_qos;
}
>>>>>>> 3d5328dc

int main(int argc, char * argv[])
{
  // ROS 2 node
  rclcpp::init(argc, argv);
  auto ros2_node = rclcpp::Node::make_shared("ros_bridge");
  
  // ROS 1 node
  ros::init(argc, argv, "ros_bridge");
  ros::NodeHandle ros1_node;

  std::list<ros1_bridge::BridgeHandles> all_handles;
  std::list<ros1_bridge::ServiceBridge1to2> service_bridges_1_to_2;
  std::list<ros1_bridge::ServiceBridge2to1> service_bridges_2_to_1;

  // bridge all topics listed in a ROS 1 parameter
  // the topics parameter needs to be an array
  // and each item needs to be a dictionary with the following keys;
  // topic: the name of the topic to bridge (e.g. '/topic_name')
  // type: the type of the topic to bridge (e.g. 'pkgname/msg/MsgName')
  // queue_size: the queue size to use (default: 100)
  const char * topics_parameter_name = "topics";
  // the services parameters need to be arrays
  // and each item needs to be a dictionary with the following keys;
  // service: the name of the service to bridge (e.g. '/service_name')
  // type: the type of the service to bridge (e.g. 'pkgname/srv/SrvName')
  const char * services_1_to_2_parameter_name = "services_1_to_2";
  const char * services_2_to_1_parameter_name = "services_2_to_1";
  const char * service_execution_timeout_parameter_name =
    "ros1_bridge/parameter_bridge/service_execution_timeout";
  if (argc > 1) {
    topics_parameter_name = argv[1];
  }
  if (argc > 2) {
    services_1_to_2_parameter_name = argv[2];
  }
  if (argc > 3) {
    services_2_to_1_parameter_name = argv[3];
  }

  // Topics
  XmlRpc::XmlRpcValue topics;
  if (
    ros1_node.getParam(topics_parameter_name, topics) &&
    topics.getType() == XmlRpc::XmlRpcValue::TypeArray)
  {
    for (size_t i = 0; i < static_cast<size_t>(topics.size()); ++i) {
      std::string topic_name = static_cast<std::string>(topics[i]["topic"]);
      std::string type_name = static_cast<std::string>(topics[i]["type"]);
      size_t queue_size = static_cast<int>(topics[i]["queue_size"]);
      if (!queue_size) {
        queue_size = 100;
      }
      printf(
        "Trying to create bidirectional bridge for topic '%s' "
        "with ROS 2 type '%s'\n",
        topic_name.c_str(), type_name.c_str());

      try {
        if (topics[i].hasMember("qos")) {
          printf("Setting up QoS for '%s': ", topic_name.c_str());
<<<<<<< HEAD
          auto qos_settings = ros1_bridge::qos_from_params(topics[i]["qos"]);
=======
          auto qos_settings = qos_from_params(topics[i]["qos"]);
>>>>>>> 3d5328dc
          printf("\n");
          ros1_bridge::BridgeHandles handles = ros1_bridge::create_bidirectional_bridge(
            ros1_node, ros2_node, "", type_name, topic_name, queue_size, qos_settings);
          all_handles.push_back(handles);
        } else {
          ros1_bridge::BridgeHandles handles = ros1_bridge::create_bidirectional_bridge(
            ros1_node, ros2_node, "", type_name, topic_name, queue_size);
          all_handles.push_back(handles);
        }
      } catch (std::runtime_error & e) {
        fprintf(
          stderr,
          "failed to create bidirectional bridge for topic '%s' "
          "with ROS 2 type '%s': %s\n",
          topic_name.c_str(), type_name.c_str(), e.what());
      }
    }
  } else {
    fprintf(
      stderr,
      "The parameter '%s' either doesn't exist or isn't an array\n", topics_parameter_name);
  }

  // ROS 1 Services in ROS 2
  XmlRpc::XmlRpcValue services_1_to_2;
  if (
    ros1_node.getParam(services_1_to_2_parameter_name, services_1_to_2) &&
    services_1_to_2.getType() == XmlRpc::XmlRpcValue::TypeArray)
  {
    int service_execution_timeout{5};
    ros1_node.getParamCached(
      service_execution_timeout_parameter_name, service_execution_timeout);
    for (size_t i = 0; i < static_cast<size_t>(services_1_to_2.size()); ++i) {
      std::string service_name = static_cast<std::string>(services_1_to_2[i]["service"]);
      std::string type_name = static_cast<std::string>(services_1_to_2[i]["type"]);
      {
        // for backward compatibility
        std::string package_name = static_cast<std::string>(services_1_to_2[i]["package"]);
        if (!package_name.empty()) {
          fprintf(
            stderr,
            "The service '%s' uses the key 'package' which is deprecated for "
            "services. Instead prepend the 'type' value with '<package>/'.\n",
            service_name.c_str());
          type_name = package_name + "/" + type_name;
        }
      }
      printf(
        "Trying to create bridge for ROS 2 service '%s' with type '%s'\n",
        service_name.c_str(), type_name.c_str());

      const size_t index = type_name.find("/");
      if (index == std::string::npos) {
        fprintf(
          stderr,
          "the service '%s' has a type '%s' without a slash.\n",
          service_name.c_str(), type_name.c_str());
        continue;
      }
      auto factory = ros1_bridge::get_service_factory(
        "ros2", type_name.substr(0, index), type_name.substr(index + 1));
      if (factory) {
        try {
          service_bridges_1_to_2.push_back(
            factory->service_bridge_1_to_2(
              ros1_node, ros2_node, service_name, service_execution_timeout));
          printf("Created 1 to 2 bridge for service %s\n", service_name.c_str());
        } catch (std::runtime_error & e) {
          fprintf(
            stderr,
            "failed to create bridge ROS 1 service '%s' with type '%s': %s\n",
            service_name.c_str(), type_name.c_str(), e.what());
        }
      } else {
        fprintf(
          stderr,
          "failed to create bridge ROS 1 service '%s' no conversion for type '%s'\n",
          service_name.c_str(), type_name.c_str());
      }
    }

  } else {
    fprintf(
      stderr,
      "The parameter '%s' either doesn't exist or isn't an array\n",
      services_1_to_2_parameter_name);
  }

  // ROS 2 Services in ROS 1
  XmlRpc::XmlRpcValue services_2_to_1;
  if (
    ros1_node.getParam(services_2_to_1_parameter_name, services_2_to_1) &&
    services_2_to_1.getType() == XmlRpc::XmlRpcValue::TypeArray)
  {
    for (size_t i = 0; i < static_cast<size_t>(services_2_to_1.size()); ++i) {
      std::string service_name = static_cast<std::string>(services_2_to_1[i]["service"]);
      std::string type_name = static_cast<std::string>(services_2_to_1[i]["type"]);
      {
        // for backward compatibility
        std::string package_name = static_cast<std::string>(services_2_to_1[i]["package"]);
        if (!package_name.empty()) {
          fprintf(
            stderr,
            "The service '%s' uses the key 'package' which is deprecated for "
            "services. Instead prepend the 'type' value with '<package>/'.\n",
            service_name.c_str());
          type_name = package_name + "/" + type_name;
        }
      }
      printf(
        "Trying to create bridge for ROS 1 service '%s' with type '%s'\n",
        service_name.c_str(), type_name.c_str());

      const size_t index = type_name.find("/");
      if (index == std::string::npos) {
        fprintf(
          stderr,
          "the service '%s' has a type '%s' without a slash.\n",
          service_name.c_str(), type_name.c_str());
        continue;
      }

      auto factory = ros1_bridge::get_service_factory(
        "ros1", type_name.substr(0, index), type_name.substr(index + 1));
      if (factory) {
        try {
          service_bridges_2_to_1.push_back(
            factory->service_bridge_2_to_1(ros1_node, ros2_node, service_name));
          printf("Created 2 to 1 bridge for service %s\n", service_name.c_str());
        } catch (std::runtime_error & e) {
          fprintf(
            stderr,
            "failed to create bridge ROS 2 service '%s' with type '%s': %s\n",
            service_name.c_str(), type_name.c_str(), e.what());
        }
      } else {
        fprintf(
          stderr,
          "failed to create bridge ROS 2 service '%s' no conversion for type '%s'\n",
          service_name.c_str(), type_name.c_str());
      }
    }

  } else {
    fprintf(
      stderr,
      "The parameter '%s' either doesn't exist or isn't an array\n",
      services_2_to_1_parameter_name);
  }

  // ROS 1 asynchronous spinner
  ros::AsyncSpinner async_spinner(1);
  async_spinner.start();

  // ROS 2 spinning loop
  rclcpp::executors::SingleThreadedExecutor executor;
  while (ros1_node.ok() && rclcpp::ok()) {
    executor.spin_node_once(ros2_node, std::chrono::milliseconds(1000));
  }

  return 0;
}<|MERGE_RESOLUTION|>--- conflicted
+++ resolved
@@ -31,9 +31,7 @@
 #include "rclcpp/rclcpp.hpp"
 
 #include "ros1_bridge/bridge.hpp"
-<<<<<<< HEAD
 #include "parameter_bridge_helper.hpp"
-=======
 
 rclcpp::QoS qos_from_params(XmlRpc::XmlRpcValue qos_params)
 {
@@ -231,7 +229,6 @@
   printf(")");
   return ros2_publisher_qos;
 }
->>>>>>> 3d5328dc
 
 int main(int argc, char * argv[])
 {
@@ -293,11 +290,7 @@
       try {
         if (topics[i].hasMember("qos")) {
           printf("Setting up QoS for '%s': ", topic_name.c_str());
-<<<<<<< HEAD
           auto qos_settings = ros1_bridge::qos_from_params(topics[i]["qos"]);
-=======
-          auto qos_settings = qos_from_params(topics[i]["qos"]);
->>>>>>> 3d5328dc
           printf("\n");
           ros1_bridge::BridgeHandles handles = ros1_bridge::create_bidirectional_bridge(
             ros1_node, ros2_node, "", type_name, topic_name, queue_size, qos_settings);
